--- conflicted
+++ resolved
@@ -1,11 +1,4 @@
 const commerce = require('./commerce.config.json')
-<<<<<<< HEAD
-const withCommerceConfig = require('./framework/commerce/with-config')
-
-const isBC = commerce.provider === 'bigcommerce'
-const isShopify = commerce.provider === 'shopify'
-const isSwell = commerce.provider === 'swell'
-=======
 const {
   withCommerceConfig,
   getProviderName,
@@ -14,7 +7,7 @@
 const provider = commerce.provider || getProviderName()
 const isBC = provider === 'bigcommerce'
 const isShopify = provider === 'shopify'
->>>>>>> a4f56d15
+const isSwell = commerce.provider === 'swell'
 
 module.exports = withCommerceConfig({
   commerce,
@@ -24,11 +17,7 @@
   },
   rewrites() {
     return [
-<<<<<<< HEAD
       (isBC || isShopify || isSwell) && {
-=======
-      (isBC || isShopify) && {
->>>>>>> a4f56d15
         source: '/checkout',
         destination: '/api/bigcommerce/checkout',
       },
