--- conflicted
+++ resolved
@@ -10,12 +10,7 @@
 }
 
 .item {
-<<<<<<< HEAD
   @apply mr-6 cursor-pointer relative transition ease-in-out duration-150 text-base flex items-center;
-=======
-  @apply mr-6 cursor-pointer relative transition ease-in-out duration-100 text-base flex items-center;
-
->>>>>>> 5d0da87c
   &:hover {
     @apply text-accents-8;
   }
