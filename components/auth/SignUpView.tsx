--- conflicted
+++ resolved
@@ -69,13 +69,8 @@
         )}
         <Input placeholder="First Name" onChange={setFirstName} />
         <Input placeholder="Last Name" onChange={setLastName} />
-<<<<<<< HEAD
-        <Input placeholder="Email" onChange={setEmail} type="email" />
-        <Input placeholder="Password" onChange={setPassword} type="password" />
-=======
         <Input type="email" placeholder="Email" onChange={setEmail} />
         <Input type="password" placeholder="Password" onChange={setPassword} />
->>>>>>> 200f1484
         <span className="text-accents-8">
           <span className="inline-block align-middle ">
             <Info width="15" height="15" />
