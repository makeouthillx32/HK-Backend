--- conflicted
+++ resolved
@@ -1,15 +1,6 @@
 import type { Product } from '@commerce/types'
-<<<<<<< HEAD
-
-export type SelectedOptions = {
-  size: string | null
-  color: string | null
-}
-
-=======
 export type SelectedOptions = Record<string, string | null>
 
->>>>>>> a4f56d15
 export function getVariant(product: Product, opts: SelectedOptions) {
   const variant = product.variants.find((variant) => {
     return Object.entries(opts).every(([key, value]) =>
