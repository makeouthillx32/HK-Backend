import { FC, useState } from 'react'
import cn from 'classnames'
import Image from 'next/image'
import { NextSeo } from 'next-seo'

import s from './ProductView.module.css'
import { useUI } from '@components/ui/context'
import { Swatch, ProductSlider } from '@components/product'
import { Button, Container } from '@components/ui'
import { HTMLContent } from '@components/core'

<<<<<<< HEAD
import useAddItem from '@lib/bigcommerce/cart/use-add-item'
import type { ProductNode } from '@lib/bigcommerce/api/operations/get-product'
import {
  getCurrentVariant,
  getProductOptions,
  SelectedOptions,
} from '../helpers'
=======
import useAddItem from '@bigcommerce/storefront-data-hooks/cart/use-add-item'
import type { ProductNode } from '@bigcommerce/storefront-data-hooks/api/operations/get-product'
import { getProductOptions } from '../helpers'
>>>>>>> db3b6458
import WishlistButton from '@components/wishlist/WishlistButton'

interface Props {
  className?: string
  children?: any
  product: ProductNode
}

const ProductView: FC<Props> = ({ product }) => {
  const addItem = useAddItem()
  const { openSidebar } = useUI()
  const options = getProductOptions(product)
  const [loading, setLoading] = useState(false)
  const [choices, setChoices] = useState<SelectedOptions>({
    size: null,
    color: null,
  })
  const variant =
    getCurrentVariant(product, choices) || product.variants.edges?.[0]

  const addToCart = async () => {
    setLoading(true)
    try {
      await addItem({
        productId: product.entityId,
        variantId: product.variants.edges?.[0]?.node.entityId!,
      })
      openSidebar()
      setLoading(false)
    } catch (err) {
      setLoading(false)
    }
  }

  return (
    <Container className="max-w-none w-full" clean>
      <NextSeo
        title={product.name}
        description={product.description}
        openGraph={{
          type: 'website',
          title: product.name,
          description: product.description,
          images: [
            {
              url: product.images.edges?.[0]?.node.urlOriginal!,
              width: 800,
              height: 600,
              alt: product.name,
            },
          ],
        }}
      />
      <div className={cn(s.root, 'fit')}>
        <div className={cn(s.productDisplay, 'fit')}>
          <div className={s.nameBox}>
            <h1 className={s.name}>{product.name}</h1>
            <div className={s.price}>
              {product.prices?.price.value}
              {` `}
              {product.prices?.price.currencyCode}
            </div>
          </div>

          <div className={s.sliderContainer}>
            <ProductSlider>
              {product.images.edges?.map((image, i) => (
                <div key={image?.node.urlOriginal} className={s.imageContainer}>
                  <Image
                    className={s.img}
                    src={image?.node.urlOriginal!}
                    alt={image?.node.altText || 'Product Image'}
                    width={1050}
                    height={1050}
                    priority={i === 0}
                    quality="90"
                  />
                </div>
              ))}
            </ProductSlider>
          </div>
        </div>

        <div className={s.sidebar}>
          <section>
            {options?.map((opt: any) => (
              <div className="pb-4" key={opt.displayName}>
                <h2 className="uppercase font-medium">{opt.displayName}</h2>
                <div className="flex flex-row py-4">
                  {opt.values.map((v: any, i: number) => {
                    const active = (choices as any)[opt.displayName]

                    return (
                      <Swatch
                        key={`${v.entityId}-${i}`}
                        active={v.label === active}
                        variant={opt.displayName}
                        color={v.hexColors ? v.hexColors[0] : ''}
                        label={v.label}
                        onClick={() => {
                          setChoices((choices) => {
                            return {
                              ...choices,
                              [opt.displayName]: v.label,
                            }
                          })
                        }}
                      />
                    )
                  })}
                </div>
              </div>
            ))}

            <div className="pb-14 break-words w-full max-w-xl">
              <HTMLContent html={product.description} />
            </div>
          </section>
          <div>
            <Button
              aria-label="Add to Cart"
              type="button"
              className={s.button}
              onClick={addToCart}
              loading={loading}
              disabled={!variant}
            >
              Add to Cart
            </Button>
          </div>
        </div>

<<<<<<< HEAD
=======
        {/* TODO make it work */}
>>>>>>> db3b6458
        <WishlistButton
          className={s.wishlistButton}
          productId={product.entityId}
          variant={product.variants.edges?.[0]!}
        />
      </div>
    </Container>
  )
}

export default ProductView<|MERGE_RESOLUTION|>--- conflicted
+++ resolved
@@ -9,19 +9,13 @@
 import { Button, Container } from '@components/ui'
 import { HTMLContent } from '@components/core'
 
-<<<<<<< HEAD
-import useAddItem from '@lib/bigcommerce/cart/use-add-item'
-import type { ProductNode } from '@lib/bigcommerce/api/operations/get-product'
+import useAddItem from '@bigcommerce/storefront-data-hooks/cart/use-add-item'
+import type { ProductNode } from '@bigcommerce/storefront-data-hooks/api/operations/get-product'
 import {
   getCurrentVariant,
   getProductOptions,
   SelectedOptions,
 } from '../helpers'
-=======
-import useAddItem from '@bigcommerce/storefront-data-hooks/cart/use-add-item'
-import type { ProductNode } from '@bigcommerce/storefront-data-hooks/api/operations/get-product'
-import { getProductOptions } from '../helpers'
->>>>>>> db3b6458
 import WishlistButton from '@components/wishlist/WishlistButton'
 
 interface Props {
@@ -154,10 +148,6 @@
           </div>
         </div>
 
-<<<<<<< HEAD
-=======
-        {/* TODO make it work */}
->>>>>>> db3b6458
         <WishlistButton
           className={s.wishlistButton}
           productId={product.entityId}
