--- conflicted
+++ resolved
@@ -31,29 +31,6 @@
     currencyCode: p.prices?.price?.currencyCode!,
   })
 
-<<<<<<< HEAD
-  if (variant === 'slim') {
-    return (
-      <div className="relative overflow-hidden box-border">
-        <div className="absolute inset-0 flex items-center justify-end mr-8 z-20">
-          <span className="bg-black text-white inline-block p-3 font-bold text-xl break-words">
-            {p.name}
-          </span>
-        </div>
-        <EnhancedImage
-          src={p.images.edges?.[0]?.node.urlOriginal!}
-          alt={p.images.edges?.[0]?.node.altText || 'Product Image'}
-          width={imgWidth}
-          height={imgHeight}
-          priority={priority}
-          quality="90"
-        />
-      </div>
-    )
-  }
-
-=======
->>>>>>> db3b6458
   return (
     <Link href={`/product${p.path}`}>
       <a
@@ -68,7 +45,7 @@
             </div>
             <EnhancedImage
               src={p.images.edges?.[0]?.node.urlOriginal!}
-              alt={p.name}
+              alt={p.images.edges?.[0]?.node.altText || 'Product Image'}
               width={imgWidth}
               height={imgHeight}
               priority={priority}
