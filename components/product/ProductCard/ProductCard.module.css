.root {
  @apply relative w-full box-border overflow-hidden bg-no-repeat bg-center bg-cover transition ease-linear cursor-pointer;

  &:hover {
    & .squareBg:before {
      transform: scale(0.98);
    }

    & .product-image {
      transform: scale(1.05);
    }

    & .productTitle > span,
    & .productPrice,
    & .wishlistButton {
      @apply bg-secondary text-secondary;
    }

    &:nth-child(6n + 1) .productTitle > span,
    &:nth-child(6n + 1) .productPrice,
    &:nth-child(6n + 1) .wishlistButton {
      @apply bg-violet text-white;
    }

    &:nth-child(6n + 5) .productTitle > span,
    &:nth-child(6n + 5) .productPrice,
    &:nth-child(6n + 5) .wishlistButton {
      @apply bg-blue text-white;
    }

    &:nth-child(6n + 3) .productTitle > span,
    &:nth-child(6n + 3) .productPrice,
    &:nth-child(6n + 3) .wishlistButton {
      @apply bg-pink text-white;
    }

    &:nth-child(6n + 6) .productTitle > span,
    &:nth-child(6n + 6) .productPrice,
    &:nth-child(6n + 6) .wishlistButton {
      @apply bg-cyan text-white;
    }
  }

  & .product-image {
    @apply transform transition-transform duration-500;
  }

  &:nth-child(6n + 1) .squareBg {
    @apply bg-violet;
  }

  &:nth-child(6n + 5) .squareBg {
    @apply bg-blue;
  }

  &:nth-child(6n + 3) .squareBg {
    @apply bg-pink;
  }

  &:nth-child(6n + 6) .squareBg {
    @apply bg-cyan;
  }
}

.squareBg,
.productTitle > span,
.productPrice,
.wishlistButton {
<<<<<<< HEAD
  @apply transition ease-in-out duration-150;
=======
  @apply transition ease-in-out duration-500;
>>>>>>> 79d0c0a0
}

.squareBg {
  @apply transform absolute inset-0 z-0;
  background-color: #212529;
}

.squareBg:before {
  @apply transition ease-in-out duration-500 bg-repeat-space w-full h-full block;
  content: '';
  background-image: url("data:image/svg+xml,%3Csvg width='48' height='46' viewBox='0 0 48 46' fill='none' xmlns='http://www.w3.org/2000/svg'%3E%3Cline opacity='0.1' x1='9.41421' y1='8' x2='21' y2='19.5858' stroke='white' stroke-width='2' stroke-linecap='round' stroke-linejoin='round'/%3E%3Cline opacity='0.1' x1='1' y1='-1' x2='17.3848' y2='-1' transform='matrix(-0.707107 0.707107 0.707107 0.707107 40 8)' stroke='white' stroke-width='2' stroke-linecap='round' stroke-linejoin='round'/%3E%3Cline opacity='0.1' x1='1' y1='-1' x2='17.3848' y2='-1' transform='matrix(0.707107 -0.707107 -0.707107 -0.707107 8 38)' stroke='white' stroke-width='2' stroke-linecap='round' stroke-linejoin='round'/%3E%3Cline opacity='0.1' x1='38.5858' y1='38' x2='27' y2='26.4142' stroke='white' stroke-width='2' stroke-linecap='round' stroke-linejoin='round'/%3E%3C/svg%3E%0A");
}

.simple {
  & .squareBg {
    @apply bg-accents-0 !important;
  }

  & .productTitle {
    width: 18vw;
    margin-top: -7px;
    font-size: 1rem;
  }

  & .productPrice {
    @apply text-sm;
  }
}

.productTitle {
  @apply pt-4 leading-8;
  width: 400px;
  font-size: 2rem;
  letter-spacing: 0.4px;

  & span {
    @apply inline p-4 bg-primary text-primary font-bold;
    font-size: inherit;
    letter-spacing: inherit;
    box-decoration-break: clone;
    -webkit-box-decoration-break: clone;
  }
}

.productPrice {
  @apply py-4 px-4 bg-primary text-base font-semibold inline-block text-sm leading-6;
  letter-spacing: 0.4px;
}

.wishlistButton {
  @apply w-10 h-10 flex ml-auto items-center justify-center bg-primary text-base font-semibold inline-block text-xs leading-6 cursor-pointer;
}<|MERGE_RESOLUTION|>--- conflicted
+++ resolved
@@ -66,11 +66,7 @@
 .productTitle > span,
 .productPrice,
 .wishlistButton {
-<<<<<<< HEAD
-  @apply transition ease-in-out duration-150;
-=======
   @apply transition ease-in-out duration-500;
->>>>>>> 79d0c0a0
 }
 
 .squareBg {
