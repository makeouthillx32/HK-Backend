--- conflicted
+++ resolved
@@ -22,23 +22,11 @@
         <link rel="manifest" href="/site.webmanifest" key="site-manifest" />
       </Head>
       <DefaultSeo {...config.seo} />
-<<<<<<< HEAD
-      <ThemeProvider>
-        <SSRProvider>
-          <OverlayProvider>
-            <Layout pageProps={pageProps}>
-              <Component {...pageProps} />
-            </Layout>
-          </OverlayProvider>
-        </SSRProvider>
-      </ThemeProvider>
-=======
       <CommerceProvider locale="en-us">
-        <Layout>
+        <Layout pageProps={pageProps}>
           <Component {...pageProps} />
         </Layout>
       </CommerceProvider>
->>>>>>> e8811219
     </>
   )
 }