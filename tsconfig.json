{
  "compilerOptions": {
    "baseUrl": ".",
    "target": "esnext",
    "lib": ["dom", "dom.iterable", "esnext"],
    "allowJs": true,
    "skipLibCheck": true,
    "strict": true,
    "forceConsistentCasingInFileNames": true,
    "noEmit": true,
    "esModuleInterop": true,
    "module": "esnext",
    "moduleResolution": "node",
    "resolveJsonModule": true,
    "isolatedModules": true,
    "jsx": "preserve",
    "paths": {
      "@lib/*": ["lib/*"],
      "@utils/*": ["utils/*"],
      "@config/*": ["config/*"],
      "@assets/*": ["assets/*"],
      "@components/*": ["components/*"],
      "@commerce": ["framework/commerce"],
      "@commerce/*": ["framework/commerce/*"],
<<<<<<< HEAD
      "@framework": ["framework/swell"],
      "@framework/*": ["framework/swell/*"]
    }
  },
  "include": ["next-env.d.ts", "**/*.d.ts", "**/*.ts", "**/*.tsx", "**/*.js"],
  "exclude": ["node_modules", "swell-js"]
=======
      "@framework": ["framework/shopify"],
      "@framework/*": ["framework/shopify/*"]
    }
  },
  "include": ["next-env.d.ts", "**/*.d.ts", "**/*.ts", "**/*.tsx", "**/*.js"],
  "exclude": ["node_modules"]
>>>>>>> a4f56d15
}<|MERGE_RESOLUTION|>--- conflicted
+++ resolved
@@ -22,19 +22,10 @@
       "@components/*": ["components/*"],
       "@commerce": ["framework/commerce"],
       "@commerce/*": ["framework/commerce/*"],
-<<<<<<< HEAD
       "@framework": ["framework/swell"],
       "@framework/*": ["framework/swell/*"]
     }
   },
   "include": ["next-env.d.ts", "**/*.d.ts", "**/*.ts", "**/*.tsx", "**/*.js"],
-  "exclude": ["node_modules", "swell-js"]
-=======
-      "@framework": ["framework/shopify"],
-      "@framework/*": ["framework/shopify/*"]
-    }
-  },
-  "include": ["next-env.d.ts", "**/*.d.ts", "**/*.ts", "**/*.tsx", "**/*.js"],
   "exclude": ["node_modules"]
->>>>>>> a4f56d15
 }